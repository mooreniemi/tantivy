use std::fmt;
use serde::{Deserialize, Deserializer, Serialize, Serializer};
use serde::de::Visitor;
use schema::Facet;

/// Value represents the value of a any field.
/// It is an enum over all over all of the possible field type.
#[derive(Debug, Clone, Eq, PartialEq, Ord, PartialOrd)]
pub enum Value {
    /// The str type is used for any text information.
    Str(String),
    /// Unsigned 64-bits Integer `u64`
    U64(u64),
    /// Signed 64-bits Integer `i64`
    I64(i64),
    /// Hierarchical Facet
    Facet(Facet),
}

impl Serialize for Value {
    fn serialize<S>(&self, serializer: S) -> Result<S::Ok, S::Error>
    where
        S: Serializer,
    {
        match *self {
            Value::Str(ref v) => serializer.serialize_str(v),
            Value::U64(u) => serializer.serialize_u64(u),
            Value::I64(u) => serializer.serialize_i64(u),
<<<<<<< HEAD
            Value::Facet(ref facet) => facet.serialize(serializer)
=======
            Value::Facet(ref facet) => facet.serialize(serializer),
>>>>>>> a7ffc0e6
        }
    }
}

impl<'de> Deserialize<'de> for Value {
    fn deserialize<D>(deserializer: D) -> Result<Self, D::Error>
    where
        D: Deserializer<'de>,
    {
        struct ValueVisitor;

        impl<'de> Visitor<'de> for ValueVisitor {
            type Value = Value;

            fn expecting(&self, formatter: &mut fmt::Formatter) -> fmt::Result {
                formatter.write_str("a string or u32")
            }

            fn visit_u64<E>(self, v: u64) -> Result<Self::Value, E> {
                Ok(Value::U64(v))
            }

            fn visit_i64<E>(self, v: i64) -> Result<Self::Value, E> {
                Ok(Value::I64(v))
            }

            fn visit_str<E>(self, v: &str) -> Result<Self::Value, E> {
                Ok(Value::Str(v.to_owned()))
            }

            fn visit_string<E>(self, v: String) -> Result<Self::Value, E> {
                Ok(Value::Str(v))
            }
        }

        deserializer.deserialize_any(ValueVisitor)
    }
}

impl Value {
    /// Returns the text value, provided the value is of the `Str` type.
    ///
    /// # Panics
    /// If the value is not of type `Str`
    pub fn text(&self) -> &str {
        match *self {
            Value::Str(ref text) => text,
            _ => panic!("This is not a text field."),
        }
    }

    /// Returns the u64-value, provided the value is of the `U64` type.
    ///
    /// # Panics
    /// If the value is not of type `U64`
    pub fn u64_value(&self) -> u64 {
        match *self {
            Value::U64(ref value) => *value,
            _ => panic!("This is not a text field."),
        }
    }

    /// Returns the i64-value, provided the value is of the `I64` type.
    ///
    /// # Panics
    /// If the value is not of type `I64`
    pub fn i64_value(&self) -> i64 {
        match *self {
            Value::I64(ref value) => *value,
            _ => panic!("This is not a text field."),
        }
    }
}

impl From<String> for Value {
    fn from(s: String) -> Value {
        Value::Str(s)
    }
}

impl From<u64> for Value {
    fn from(v: u64) -> Value {
        Value::U64(v)
    }
}

impl From<i64> for Value {
    fn from(v: i64) -> Value {
        Value::I64(v)
    }
}

impl<'a> From<&'a str> for Value {
    fn from(s: &'a str) -> Value {
        Value::Str(s.to_string())
    }
}

impl<'a> From<Facet> for Value {
    fn from(facet: Facet) -> Value {
        Value::Facet(facet)
    }
}

mod binary_serialize {
    use common::BinarySerializable;
    use std::io::{self, Read, Write};
    use super::Value;
    use schema::Facet;

    const TEXT_CODE: u8 = 0;
    const U64_CODE: u8 = 1;
    const I64_CODE: u8 = 2;
    const HIERARCHICAL_FACET_CODE: u8 = 3;

    impl BinarySerializable for Value {
        fn serialize<W: Write>(&self, writer: &mut W) -> io::Result<()> {
            match *self {
                Value::Str(ref text) => {
                    TEXT_CODE.serialize(writer)?;
                    text.serialize(writer)
                }
                Value::U64(ref val) => {
                    U64_CODE.serialize(writer)?;
                    val.serialize(writer)
                }
                Value::I64(ref val) => {
                    I64_CODE.serialize(writer)?;
                    val.serialize(writer)
                }
                Value::Facet(ref facet) => {
                    HIERARCHICAL_FACET_CODE.serialize(writer)?;
                    facet.serialize(writer)
                }
            }
        }
        fn deserialize<R: Read>(reader: &mut R) -> io::Result<Self> {
            let type_code = u8::deserialize(reader)?;
            match type_code {
                TEXT_CODE => {
                    let text = String::deserialize(reader)?;
                    Ok(Value::Str(text))
                }
                U64_CODE => {
                    let value = u64::deserialize(reader)?;
                    Ok(Value::U64(value))
                }
                I64_CODE => {
                    let value = i64::deserialize(reader)?;
                    Ok(Value::I64(value))
                }
<<<<<<< HEAD
                HIERARCHICAL_FACET_CODE => {
                    Ok(Value::Facet(Facet::deserialize(reader)?))
                }
=======
                HIERARCHICAL_FACET_CODE => Ok(Value::Facet(Facet::deserialize(reader)?)),
>>>>>>> a7ffc0e6
                _ => Err(io::Error::new(
                    io::ErrorKind::InvalidData,
                    format!("No field type is associated with code {:?}", type_code),
                )),
            }
        }
    }
}<|MERGE_RESOLUTION|>--- conflicted
+++ resolved
@@ -26,11 +26,7 @@
             Value::Str(ref v) => serializer.serialize_str(v),
             Value::U64(u) => serializer.serialize_u64(u),
             Value::I64(u) => serializer.serialize_i64(u),
-<<<<<<< HEAD
-            Value::Facet(ref facet) => facet.serialize(serializer)
-=======
             Value::Facet(ref facet) => facet.serialize(serializer),
->>>>>>> a7ffc0e6
         }
     }
 }
@@ -182,13 +178,7 @@
                     let value = i64::deserialize(reader)?;
                     Ok(Value::I64(value))
                 }
-<<<<<<< HEAD
-                HIERARCHICAL_FACET_CODE => {
-                    Ok(Value::Facet(Facet::deserialize(reader)?))
-                }
-=======
                 HIERARCHICAL_FACET_CODE => Ok(Value::Facet(Facet::deserialize(reader)?)),
->>>>>>> a7ffc0e6
                 _ => Err(io::Error::new(
                     io::ErrorKind::InvalidData,
                     format!("No field type is associated with code {:?}", type_code),
