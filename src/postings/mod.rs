/// Postings module
///
/// Postings, also called inverted lists, is the key datastructure
/// to full-text search.


mod postings;
mod recorder;
mod serializer;
mod postings_writer;
mod term_info;
mod vec_postings;
mod segment_postings;
mod intersection;
mod freq_handler;
mod docset;
mod segment_postings_option;

pub use self::docset::{SkipResult, DocSet};
pub use self::recorder::{Recorder, NothingRecorder, TermFrequencyRecorder, TFAndPositionRecorder};
pub use self::serializer::PostingsSerializer;
pub use self::postings_writer::PostingsWriter;
pub use self::postings_writer::SpecializedPostingsWriter;
pub use self::term_info::TermInfo;
pub use self::postings::Postings;

#[cfg(test)]
pub use self::vec_postings::VecPostings;
pub use self::segment_postings::SegmentPostings;
pub use self::intersection::IntersectionDocSet;
pub use self::freq_handler::FreqHandler;
pub use self::segment_postings_option::SegmentPostingsOption;
pub use common::HasLen;

#[cfg(test)]
mod tests {

    use super::*;
    use schema::{Document, TEXT, STRING, SchemaBuilder, Term};
    use core::SegmentComponent;
    use indexer::SegmentWriter;
    use core::SegmentReader;
    use core::Index;
    use std::iter;
    use datastruct::stacker::Heap;
    use fastfield::FastFieldReader;
    use query::TermQuery;
    use schema::Field;
    use test::Bencher;
    use indexer::operation::AddOperation;
    use tests;
    use rand::{XorShiftRng, Rng, SeedableRng};


    #[test]
    pub fn test_position_write() {
        let mut schema_builder = SchemaBuilder::default();
        let text_field = schema_builder.add_text_field("text", TEXT);
        let schema = schema_builder.build();
        let index = Index::create_in_ram(schema);
        let mut segment = index.new_segment();
        let mut posting_serializer = PostingsSerializer::open(&mut segment).unwrap();
        let term = Term::from_field_text(text_field, "abc");
        posting_serializer.new_term(&term).unwrap();
        for doc_id in 0u32..3u32 {
            let positions = vec![1, 2, 3, 2];
            posting_serializer.write_doc(doc_id, 2, &positions).unwrap();
        }
        posting_serializer.close_term().unwrap();
        posting_serializer.close().unwrap();
        let read = segment.open_read(SegmentComponent::POSITIONS).unwrap();
        assert!(read.len() <= 16);
    }

    #[test]
    pub fn test_position_and_fieldnorm() {
        let mut schema_builder = SchemaBuilder::default();
        let text_field = schema_builder.add_text_field("text", TEXT);
        let schema = schema_builder.build();
        let index = Index::create_in_ram(schema.clone());
        let segment = index.new_segment();
        let heap = Heap::with_capacity(10_000_000);
        {
            let mut segment_writer = SegmentWriter::for_segment(&heap, segment.clone(), &schema)
                .unwrap();
            {
                let mut doc = Document::default();
                doc.add_text(text_field, "a b a c a d a a.");
                doc.add_text(text_field, "d d d d a"); // checking that position works if the field has two values.
                let op = AddOperation {
                    opstamp: 0u64,
                    document: doc,
                };
                segment_writer.add_document(&op, &schema).unwrap();
            }
            {
                let mut doc = Document::default();
                doc.add_text(text_field, "b a");
                let op = AddOperation {
                    opstamp: 1u64,
                    document: doc,
                };
                segment_writer.add_document(&op, &schema).unwrap();
            }
            for i in 2..1000 {
                let mut doc = Document::default();
                let mut text = iter::repeat("e ").take(i).collect::<String>();
                text.push_str(" a");
                doc.add_text(text_field, &text);
                let op = AddOperation {
                    opstamp: 2u64,
                    document: doc,
                };
                segment_writer.add_document(&op, &schema).unwrap();
            }
            segment_writer.finalize().unwrap();
        }
        {
            let segment_reader = SegmentReader::open(segment).unwrap();
            {
                let fieldnorm_reader = segment_reader.get_fieldnorms_reader(text_field).unwrap();
                assert_eq!(fieldnorm_reader.get(0), 8 + 5);
                assert_eq!(fieldnorm_reader.get(1), 2);
                for i in 2..1000 {
                    assert_eq!(fieldnorm_reader.get(i), (i + 1) as u64);
                }
            }
            {
                let term_a = Term::from_field_text(text_field, "abcdef");
                assert!(segment_reader.read_postings_all_info(&term_a).is_none());
            }
            {
                let term_a = Term::from_field_text(text_field, "a");
                let mut postings_a = segment_reader.read_postings_all_info(&term_a).unwrap();
                assert_eq!(postings_a.len(), 1000);
                assert!(postings_a.advance());
                assert_eq!(postings_a.doc(), 0);
                assert_eq!(postings_a.term_freq(), 6);
                assert_eq!(postings_a.positions(), [0, 2, 4, 6, 7, 13]);
                assert!(postings_a.advance());
                assert_eq!(postings_a.doc(), 1u32);
                assert_eq!(postings_a.term_freq(), 1);
                for i in 2u32..1000u32 {
                    assert!(postings_a.advance());
                    assert_eq!(postings_a.term_freq(), 1);
                    assert_eq!(postings_a.positions(), [i]);
                    assert_eq!(postings_a.doc(), i);
                }
                assert!(!postings_a.advance());
            }
            {
                let term_e = Term::from_field_text(text_field, "e");
                let mut postings_e = segment_reader.read_postings_all_info(&term_e).unwrap();
                assert_eq!(postings_e.len(), 1000 - 2);
                for i in 2u32..1000u32 {
                    assert!(postings_e.advance());
                    assert_eq!(postings_e.term_freq(), i);
                    let positions = postings_e.positions();
                    assert_eq!(positions.len(), i as usize);
                    for j in 0..positions.len() {
                        assert_eq!(positions[j], (j as u32));
                    }
                    assert_eq!(postings_e.doc(), i);
                }
                assert!(!postings_e.advance());
            }
        }
    }

    #[test]
    pub fn test_position_and_fieldnorm2() {
        let mut schema_builder = SchemaBuilder::default();
        let text_field = schema_builder.add_text_field("text", TEXT);
        let schema = schema_builder.build();
        let index = Index::create_in_ram(schema);
        {
            let mut index_writer = index.writer_with_num_threads(1, 40_000_000).unwrap();
            {
                let mut doc = Document::default();
                doc.add_text(text_field, "g b b d c g c");
                index_writer.add_document(doc);
            }
            {
                let mut doc = Document::default();
                doc.add_text(text_field, "g a b b a d c g c");
                index_writer.add_document(doc);
            }
            assert!(index_writer.commit().is_ok());
        }
        index.load_searchers().unwrap();
        let term_query = TermQuery::new(Term::from_field_text(text_field, "a"),
                                        SegmentPostingsOption::NoFreq);
        let searcher = index.searcher();
        let mut term_weight = term_query.specialized_weight(&*searcher);
        term_weight.segment_postings_options = SegmentPostingsOption::FreqAndPositions;
        let segment_reader = &searcher.segment_readers()[0];
        let mut term_scorer = term_weight.specialized_scorer(segment_reader).unwrap();
        assert!(term_scorer.advance());
        assert_eq!(term_scorer.doc(), 1u32);
        assert_eq!(term_scorer.postings().positions(), &[1u32, 4]);
    }

    #[test]
    fn test_intersection() {
        {
            let left = VecPostings::from(vec![1, 3, 9]);
            let right = VecPostings::from(vec![3, 4, 9, 18]);
            let mut intersection = IntersectionDocSet::from(vec![left, right]);
            assert!(intersection.advance());
            assert_eq!(intersection.doc(), 3);
            assert!(intersection.advance());
            assert_eq!(intersection.doc(), 9);
            assert!(!intersection.advance());
        }
        {
            let a = VecPostings::from(vec![1, 3, 9]);
            let b = VecPostings::from(vec![3, 4, 9, 18]);
            let c = VecPostings::from(vec![1, 5, 9, 111]);
            let mut intersection = IntersectionDocSet::from(vec![a, b, c]);
            assert!(intersection.advance());
            assert_eq!(intersection.doc(), 9);
            assert!(!intersection.advance());
        }
    }


    lazy_static! {
        static ref TERM_A: Term = {
            let field = Field(0);
            Term::from_field_text(field, "a")
        };
        static ref TERM_B: Term = {
            let field = Field(0);
            Term::from_field_text(field, "b")
        };
        static ref INDEX: Index = {
            let mut schema_builder = SchemaBuilder::default();
            let text_field = schema_builder.add_text_field("text", STRING);
            let schema = schema_builder.build();

            let seed: &[u32; 4] = &[1, 2, 3, 4];
            let mut rng: XorShiftRng = XorShiftRng::from_seed(*seed);

            let index = Index::create_in_ram(schema);
            let mut count_a = 0;
            let mut count_b = 0;
            let posting_list_size = 100_000;
            {
                let mut index_writer = index.writer_with_num_threads(1, 40_000_000).unwrap();
                for _ in 0 .. {
                    if count_a >= posting_list_size &&
                       count_b >= posting_list_size {
                        break;
                    }
                    let mut doc = Document::default();
                    if count_a < posting_list_size &&  rng.gen_weighted_bool(15) {
                        count_a += 1;
                        doc.add_text(text_field, "a");
                    }
                    if count_b < posting_list_size && rng.gen_weighted_bool(10) {
                        count_b += 1;
                        doc.add_text(text_field, "b");
                    }
                    index_writer.add_document(doc);
                }
                assert!(index_writer.commit().is_ok());
            }
            index.load_searchers().unwrap();
            index
        };
    }

    #[bench]
    fn bench_segment_postings(b: &mut Bencher) {
        let searcher = INDEX.searcher();
        let segment_reader = searcher.segment_reader(0);

        b.iter(|| {
<<<<<<< HEAD
            let mut segment_postings = segment_reader.read_postings(&*TERM_A, SegmentPostingsOption::NoFreq).unwrap();
            while segment_postings.advance() {}
        });
=======
                   let mut segment_postings = segment_reader
                       .read_postings(&*TERM_A, SegmentPostingsOption::NoFreq)
                       .unwrap();
                   while segment_postings.advance() {}
               });
>>>>>>> 0606a8ae
    }

    #[bench]
    fn bench_segment_intersection(b: &mut Bencher) {
        let searcher = INDEX.searcher();
        let segment_reader = searcher.segment_reader(0);
        b.iter(|| {
            let segment_postings_a = segment_reader
                .read_postings(&*TERM_A, SegmentPostingsOption::NoFreq)
                .unwrap();
            let segment_postings_b = segment_reader
                .read_postings(&*TERM_B, SegmentPostingsOption::NoFreq)
                .unwrap();
            let mut intersection = IntersectionDocSet::from(vec![segment_postings_a,
                                                                 segment_postings_b]);
            while intersection.advance() {}
        });
    }
<<<<<<< HEAD

    fn bench_skip_next(p: f32, b: &mut Bencher) {
        let searcher = INDEX.searcher();
        let segment_reader = searcher.segment_reader(0);
        let docs = tests::sample(segment_reader.num_docs(), p);

        let mut segment_postings = segment_reader.read_postings(&*TERM_A, SegmentPostingsOption::NoFreq).unwrap();
        let mut existing_docs = Vec::new();
        for doc in &docs {
            if *doc >= segment_postings.doc() {
                existing_docs.push(*doc);
                if segment_postings.skip_next(*doc) == SkipResult::End {
                    break;
                }
            }
        }

        b.iter(|| {
            let mut segment_postings = segment_reader.read_postings(&*TERM_A, SegmentPostingsOption::NoFreq).unwrap();
            for doc in &existing_docs {
                if segment_postings.skip_next(*doc) == SkipResult::End {
                    break;
                }
            }
        });
    }

    #[bench]
    fn bench_skip_next_p01(b: &mut Bencher) {
        bench_skip_next(0.001, b);
    }

    #[bench]
    fn bench_skip_next_p1(b: &mut Bencher) {
        bench_skip_next(0.01, b);
    }

    #[bench]
    fn bench_skip_next_p10(b: &mut Bencher) {
        bench_skip_next(0.1, b);
    }

    #[bench]
    fn bench_skip_next_p90(b: &mut Bencher) {
        bench_skip_next(0.9, b);
    }
=======
>>>>>>> 0606a8ae
}<|MERGE_RESOLUTION|>--- conflicted
+++ resolved
@@ -276,17 +276,11 @@
         let segment_reader = searcher.segment_reader(0);
 
         b.iter(|| {
-<<<<<<< HEAD
-            let mut segment_postings = segment_reader.read_postings(&*TERM_A, SegmentPostingsOption::NoFreq).unwrap();
-            while segment_postings.advance() {}
-        });
-=======
                    let mut segment_postings = segment_reader
                        .read_postings(&*TERM_A, SegmentPostingsOption::NoFreq)
                        .unwrap();
                    while segment_postings.advance() {}
                });
->>>>>>> 0606a8ae
     }
 
     #[bench]
@@ -305,14 +299,15 @@
             while intersection.advance() {}
         });
     }
-<<<<<<< HEAD
 
     fn bench_skip_next(p: f32, b: &mut Bencher) {
         let searcher = INDEX.searcher();
         let segment_reader = searcher.segment_reader(0);
         let docs = tests::sample(segment_reader.num_docs(), p);
 
-        let mut segment_postings = segment_reader.read_postings(&*TERM_A, SegmentPostingsOption::NoFreq).unwrap();
+        let mut segment_postings = segment_reader
+            .read_postings(&*TERM_A, SegmentPostingsOption::NoFreq)
+            .unwrap();
         let mut existing_docs = Vec::new();
         for doc in &docs {
             if *doc >= segment_postings.doc() {
@@ -324,7 +319,9 @@
         }
 
         b.iter(|| {
-            let mut segment_postings = segment_reader.read_postings(&*TERM_A, SegmentPostingsOption::NoFreq).unwrap();
+            let mut segment_postings = segment_reader
+                .read_postings(&*TERM_A, SegmentPostingsOption::NoFreq)
+                .unwrap();
             for doc in &existing_docs {
                 if segment_postings.skip_next(*doc) == SkipResult::End {
                     break;
@@ -352,6 +349,4 @@
     fn bench_skip_next_p90(b: &mut Bencher) {
         bench_skip_next(0.9, b);
     }
-=======
->>>>>>> 0606a8ae
 }