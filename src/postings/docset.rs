--- conflicted
+++ resolved
@@ -2,11 +2,7 @@
 use std::borrow::Borrow;
 use std::borrow::BorrowMut;
 use std::cmp::Ordering;
-<<<<<<< HEAD
-use common::DocBitSet;
-=======
 use common::BitSet;
->>>>>>> a7ffc0e6
 
 /// Expresses the outcome of a call to `DocSet`'s `.skip_next(...)`.
 #[derive(PartialEq, Eq, Debug)]
@@ -99,21 +95,11 @@
     /// length of the docset.
     fn size_hint(&self) -> u32;
 
-<<<<<<< HEAD
-    fn to_doc_bitset(&mut self, max_doc: DocId) -> DocBitSet {
-        let mut docs = DocBitSet::with_maxdoc(max_doc);
-        while self.advance() {
-            let doc = self.doc();
-            docs.insert(doc);
-        }
-        docs
-=======
     /// Appends all docs to a `bitset`.
     fn append_to_bitset(&mut self, bitset: &mut BitSet) {
         while self.advance() {
             bitset.insert(self.doc());
         }
->>>>>>> a7ffc0e6
     }
 }
 
@@ -138,24 +124,8 @@
         unboxed.size_hint()
     }
 
-<<<<<<< HEAD
-    fn skip_next(&mut self, target: DocId) -> SkipResult {
-        let unref: &mut TDocSet = *self;
-        unref.skip_next(target)
-    }
-
-    fn doc(&self) -> DocId {
-        let unref: &TDocSet = *self;
-        unref.doc()
-    }
-
-    fn size_hint(&self) -> u32 {
-        let unref: &TDocSet = *self;
-        unref.size_hint()
-=======
     fn append_to_bitset(&mut self, bitset: &mut BitSet) {
         let unboxed: &mut TDocSet = self.borrow_mut();
         unboxed.append_to_bitset(bitset);
->>>>>>> a7ffc0e6
     }
 }